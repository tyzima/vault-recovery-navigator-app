[
 
<<<<<<< HEAD
  {
    "id": "9c76d959-e9fa-41db-99f5-ffb9a1f6dfdd",
    "title": "Test Run",
    "runbook_id": "f1a2b3c4-d5e6-7890-1234-567890abcdef",
    "client_id": "a1b2c3d4-e5f6-7890-1234-567890abcdef",
    "started_by": "runbook-admin-id",
    "status": "active",
    "started_at": "2025-07-30T14:28:17.185Z",
    "created_at": "2025-07-30T14:28:17.185Z",
    "updated_at": "2025-07-30T14:28:17.185Z"
  }
=======
>>>>>>> ca2c20d0
]<|MERGE_RESOLUTION|>--- conflicted
+++ resolved
@@ -1,6 +1,4 @@
 [
- 
-<<<<<<< HEAD
   {
     "id": "9c76d959-e9fa-41db-99f5-ffb9a1f6dfdd",
     "title": "Test Run",
@@ -12,6 +10,4 @@
     "created_at": "2025-07-30T14:28:17.185Z",
     "updated_at": "2025-07-30T14:28:17.185Z"
   }
-=======
->>>>>>> ca2c20d0
 ]